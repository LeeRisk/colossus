--- conflicted
+++ resolved
@@ -155,13 +155,8 @@
   extends ServiceServer[C#Input, C#Output](provider.provideCodec(), config, worker) 
   with DSLHandler[C] {
 
-<<<<<<< HEAD
   protected def unhandled: PartialHandler[C] = PartialFunction[C#Input,Callback[Completion[C#Output]]]{
-    case other => Callback.successful(provider.errorResponse(other, new Error(s"Unhandled Request $other")))
-=======
-  protected def unhandled: PartialHandler[C] = PartialFunction[C#Input,Response[C#Output]]{
-    case other => respond(provider.errorResponse(other, new UnhandledRequestException(s"Unhandled request $other")))
->>>>>>> 2666ab05
+    case other => Callback.successful(provider.errorResponse(other, new UnhandledRequestException(s"Unhandled Request $other")))
   }
   
   private var currentHandler: PartialHandler[C] = unhandled
