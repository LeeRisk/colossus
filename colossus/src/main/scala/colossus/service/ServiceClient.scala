package colossus
package service

import java.net.InetSocketAddress

import akka.actor._
import akka.event.Logging
import colossus.core._
import colossus.metrics._

import scala.collection.mutable
import scala.concurrent.duration._
import scala.concurrent.{Future, Promise}
import scala.language.higherKinds
import scala.util.{Failure, Success, Try}


/**
 * Configuration used to specify a Client's parameters
 * @param address The address with which to connect
 * @param requestTimeout The request timeout value
 * @param name The MetricAddress associated with this client
 * @param pendingBufferSize Size of the pending buffer
 * @param sentBufferSize Size of the sent buffer
 * @param failFast  When a failure is detected, immediately fail all pending requests.
 * @param connectionAttempts Polling configuration to govern retry behavior for both initial connect attempts
 *                           and for connection lost events.
 *
 */
case class ClientConfig(
  address: InetSocketAddress, 
  requestTimeout: Duration, 
  name: MetricAddress,
  pendingBufferSize: Int = 100,
  sentBufferSize: Int = 20,
  failFast: Boolean = false,
  connectionAttempts : PollingDuration = PollingDuration(250.milliseconds, None)
)

class ServiceClientException(message: String) extends Exception(message)

/**
 * Thrown when a request is lost in transit
 * @param message Cause
 */
class ConnectionLostException(message: String) extends ServiceClientException(message)

/**
 * Throw when a request is attempted while not connected
 * @param message Cause
 */
class NotConnectedException(message: String) extends ServiceClientException(message)

/**
 * Thrown when the pending buffer is full
 * @param message Cause
 */
class ClientOverloadedException(message: String) extends ServiceClientException(message)

/**
 * Returned when a request has been pending for too long
 */
class RequestTimeoutException extends ServiceClientException("Request Timed out")

/**
 * Thrown when there's some kind of data error
 * @param message Cause
 */
class DataException(message: String) extends ServiceClientException(message)

/**
 * The ClientLike trait is intended to be an interface for anything that you
 * can connect to and send messages.  It may be a single connection (as it is
 * with ServiceClient) or may be a pool of connections
 */
trait ClientLike[I,O,M[_]] {
  def send(request: I): M[O]
}

trait LocalClient[I,O] extends ClientLike[I,O,Callback]{
}

trait SharedClient[I,O] extends ClientLike[I,O,Future] {
}

trait ServiceClientLike[I,O] extends LocalClient[I,O] {
  def connect()
  def gracefulDisconnect()
  def config: ClientConfig
  def shared: SharedClient[I,O]
}


object ServiceClient {

  def apply[I,O](codec: Codec[I,O], config: ClientConfig, worker: WorkerRef): ServiceClient[I,O] = new ServiceClient(codec, config, worker)

}

/**
 * This is thrown when a Client is manually disconnected, and subsequent attempt is made to reconnect.
 * To simplify the internal workings of Clients, instead of trying to reset its internal state, it throws.  Create
 * a new Client to reestablish a connection.
 * @param msg error message
 */
class StaleClientException(msg : String) extends Exception(msg)


/**
 * A ServiceClient is a non-blocking, synchronous interface that handles
 * sending atomic commands on a connection and parsing their replies
 *
 * Notice - a service client will not connect on it's own, the connect() method
 * must be called.  This is to avoid multiple connection requests when a
 * service client handler is created in the closure of a
 * ConnectionCommand.Connect message. 
 *
 * Therefore, if you are directly creating a client inside a server delegator,
 * you should call connect().  If you are creating the handler as part of a
 * Connect message to a worker or IOSystem, you should not call connect()
 */
class ServiceClient[I,O](
  val codec: Codec[I,O], 
  val config: ClientConfig,
  val worker: WorkerRef
) extends ClientConnectionHandler with ServiceClientLike[I,O] with InputController[O,I] with OutputController[O,I]{
  import colossus.IOCommand._
  import colossus.core.WorkerCommand._
  import config._

  type ResponseHandler = Try[O] => Unit

  private val periods = List(1.second, 1.minute)
  private val requests  = worker.metrics.getOrAdd(Rate(name / "requests", periods))
  private val errors    = worker.metrics.getOrAdd(Rate(name / "errors", periods))
  private val droppedRequests    = worker.metrics.getOrAdd(Rate(name / "dropped_requests", periods))
  private val connectionFailures    = worker.metrics.getOrAdd(Rate(name / "connection_failures", periods))
  private val disconnects  = worker.metrics.getOrAdd(Rate(name / "disconnects", periods))

  private val latency = worker.metrics.getOrAdd(Histogram(name / "latency", periods = List(60.seconds), sampleRate = 0.10, percentiles = List(0.75,0.99)))

  case class SourcedRequest(message: I, handler: ResponseHandler) {
    val start: Long = System.currentTimeMillis
  }


  private var manuallyDisconnected = false
  private var connectionAttempts = 0
  private val sentBuffer    = mutable.Queue[SourcedRequest]()
  protected var writer: Option[WriteEndpoint] = None
  protected val maxQueueSize = config.pendingBufferSize
  private var disconnecting: Boolean = false //set to true during graceful disconnect
  val log = Logging(worker.system.actorSystem, s"client:$address")

  //TODO way too application specific
  private val hpTags: TagMap = Map("client_host" -> address.getHostName, "client_port" -> address.getPort.toString)
  private val hTags: TagMap = Map("client_host" -> address.getHostName)

  case class AsyncRequest(request: I, handler: ResponseHandler)

  /**
   * Checks if the underlying WriteEndpoint's status is ConnectionStatus.Connected
   * @return
   */
  def isConnected: Boolean = writer.fold(false){_.status == ConnectionStatus.Connected}

  /**
   *
   * @return Underlying WriteEndpoint's ConnectionStatus, defaults to Connecting if there is no WriteEndpoint
   */
  def connectionStatus: ConnectionStatus = writer.map{_.status}.getOrElse(
    if (canReconnect) ConnectionStatus.Connecting else ConnectionStatus.NotConnected
  )

  def connect() {
    if(!manuallyDisconnected){
      worker ! Connect(address, _ => this)
    }else{
      throw new StaleClientException("This client has already been manually disconnected, create a new one.")
    }
  }

  //todo: this should now auto-connect on binding
  //override def onBind(){}

  /**
   * Allow any requests in transit to complete, but cancel all pending requests
   * and don't allow any new ones
   */
  def gracefulDisconnect() {
    log.info(s"Terminating connection to $address")
    //clearPendingBuffer(new NotConnectedException("Connection is closing"))
    //todo, we should maybe make the Cancelled OutputResult take a Throwable
    purgePending()
    disconnecting = true
    manuallyDisconnected = true
    checkGracefulDisconnect()
  }

  /**
   * Sent a request to the service, along with a handler for processing the response.
   *
   */
  private def sendNow(request: I)(handler: ResponseHandler){
    val s = SourcedRequest(request, handler)
    attemptWrite(s)
  }

  /** Create a shared interface that is thread safe and returns Futures
   */
  def shared: SharedClient[I,O] = new SharedClient[I,O] {
    def send(request: I): Future[O] = {
      val promise = Promise[O]()
      val handler = {response: Try[O] => promise.complete(response);()}
      id.map{id => worker ! Message(id, (AsyncRequest(request, handler)))}.getOrElse(promise.failure(new NotConnectedException("Not Bound to worker")))
      promise.future
    }
  }

  /**
   * Create a callback for sending a request.  this allows you to do something like
   * service.sendCB("request"){response => "YAY"}.map{str => println(str)}.execute()
   */
  def send(request: I): Callback[O] = UnmappedCallback[O](sendNow(request))

  def processMessage(response: O) {
    val now = System.currentTimeMillis
    try {
      val source = sentBuffer.dequeue()
      latency.add(tags = hTags, value = (now - source.start).toInt) //notice only grouping by host for now
      source.handler(Success(response))
      requests.hit(tags = hpTags)
    } catch {
      case e: java.util.NoSuchElementException => {
        throw new DataException(s"No Request for response ${response.toString}!")
      }
    }
    checkGracefulDisconnect()
    if (paused) resumeWrites()
  }

  def receivedMessage(message: Any, sender: ActorRef) {
    message match {
      case AsyncRequest(request, handler) => sendNow(request)(handler)
      case other => throw new Exception(s"Received invalid message $other")
    }
  }

  def connected(endpoint: WriteEndpoint) {
    log.info(s"Connected to $address")
    codec.reset()    
    writer = Some(endpoint)
    connectionAttempts = 0
    readyForData()
  }

  private def purgeBuffers(pendingException : => Throwable) {
    writer = None
    sentBuffer.foreach{s => 
      errors.hit(tags = hpTags)
      s.handler(Failure(new ConnectionLostException("Connection closed while request was in transit")))
    }
    sentBuffer.clear()
    purgeOutgoing()
    if (failFast) {
      purgePending()
    }
  }

  override protected def connectionClosed(cause: DisconnectCause): Unit = {
    manuallyDisconnected = true
    purgeBuffers(new NotConnectedException("Connection closed"))
  }

  override protected def connectionLost(cause : DisconnectError) {
    purgeBuffers(new NotConnectedException("Connection lost"))
    log.warning(s"connection to ${address.toString} lost: $cause")
    disconnects.hit(tags = hpTags)
    attemptReconnect()
  }

  def connectionFailed() {

    log.error(s"failed to connect to ${address.toString}")
    connectionFailures.hit(tags = hpTags)
    attemptReconnect()
  }

  private def attemptReconnect() {
    connectionAttempts += 1
    if(!disconnecting) {
      if(canReconnect) {
        log.warning(s"attempting to reconnect to ${address.toString} after $connectionAttempts unsuccessful attempts.")
        worker ! Schedule(config.connectionAttempts.interval, Reconnect(address, this))
      }
      else {
        log.error(s"failed to connect to ${address.toString} after $connectionAttempts tries, giving up.")
      }
    }
  }

  private def canReconnect = config.connectionAttempts.isExpended(connectionAttempts)


  private def attemptWrite(s: SourcedRequest) {
    if (disconnecting) {
      //don't allow any new requests, appear as if we're dead
      s.handler(Failure(new NotConnectedException("Not Connected")))
    } else if (writer.isDefined || !failFast) {
      val pushed = push(s.message){
        case OutputResult.Success   => sentBuffer.enqueue(s)
        case OutputResult.Failure   => s.handler(Failure(new NotConnectedException("Error while sending")))
        case OutputResult.Cancelled => s.handler(Failure(new RequestTimeoutException))
      }
      if (pushed) {
        sentBuffer.enqueue(s)
        if (sentBuffer.size >= config.sentBufferSize) {
          pauseWrites()
        }
      } else {
        s.handler(Failure(new ClientOverloadedException("Client is overloaded")))
      }
    } else {
      droppedRequests.hit(tags = hpTags)
      s.handler(Failure(new NotConnectedException("Not Connected")))
    }
  }

  private def checkGracefulDisconnect() {
    if (disconnecting && sentBuffer.size == 0) {
      writer.foreach{_.disconnect()}
      writer = None
    }
  }

<<<<<<< HEAD
=======
  private def checkPendingBuffer() {
    writer.foreach{w => 
      while (pendingBuffer.size > 0 && sentBuffer.size < sentBufferSize && w.isWritable) {
        val s = pendingBuffer.dequeue()
        attemptWrite(s, bufferPending = false)
      }
    }
  }

  /*
   * if any requests are waiting in the pending buffer, attempt to send as many as possible.
   */
  def readyForData(){
    checkPendingBuffer()
  }

  def idleCheck(period: Duration) {
    //TODO: timeout pending requests
  }
>>>>>>> 7d5bbff4
}<|MERGE_RESOLUTION|>--- conflicted
+++ resolved
@@ -333,26 +333,8 @@
     }
   }
 
-<<<<<<< HEAD
-=======
-  private def checkPendingBuffer() {
-    writer.foreach{w => 
-      while (pendingBuffer.size > 0 && sentBuffer.size < sentBufferSize && w.isWritable) {
-        val s = pendingBuffer.dequeue()
-        attemptWrite(s, bufferPending = false)
-      }
-    }
-  }
-
-  /*
-   * if any requests are waiting in the pending buffer, attempt to send as many as possible.
-   */
-  def readyForData(){
-    checkPendingBuffer()
-  }
 
   def idleCheck(period: Duration) {
     //TODO: timeout pending requests
   }
->>>>>>> 7d5bbff4
 }