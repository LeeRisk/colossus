package colossus
package controller

import akka.util.ByteString
<<<<<<< HEAD
import colossus.testkit._
=======
import colossus.core._
import org.scalatest._

import scala.util.Success
>>>>>>> e67c3bb1




class InputControllerSpec extends ColossusSpec {
  
  import TestController.createController

  "Input Controller" must {
    "decode a stream message" in {
      val expected = ByteString("Hello world!")
      val request = ByteString(expected.size.toString) ++ ByteString("\r\n") ++ expected
      var called = false
      val (endpoint, con) = createController({input => 
        input.source.pullCB().execute{
          case Success(Some(data)) => {
            ByteString(data.takeAll) must equal(expected)
            called = true
          }
          case _ => throw new Exception("wrong result")
        }
      })
      called must equal(false)
      con.receivedData(DataBuffer(request))
      called must equal(true)
    }

    "disconnect from read events when pipe fills up" in {
      var source: Option[Source[DataBuffer]] = None
      val (endpoint, con) = createController({input => 
        source = Some(input.source)
      })
      endpoint.readsEnabled must equal(true)
      con.receivedData(DataBuffer(ByteString("4\r\n")))
      source.isDefined must equal(true)
      con.receivedData(DataBuffer(ByteString("a")))
      con.receivedData(DataBuffer(ByteString("b")))
      endpoint.readsEnabled must equal(true)
      con.receivedData(DataBuffer(ByteString("c")))
      endpoint.readsEnabled must equal(false)

      var executed = false
      source.get.fold(0){(a, b) => b + a.takeAll.length}.execute{
        case Success(4) => {executed = true}
        case other => {
          throw new Exception(s"bad result $other")
        }
      }
      executed must equal(false)
      endpoint.readsEnabled must equal(true)
      con.receivedData(DataBuffer(ByteString("d")))
      executed must equal(true)






    }

  }

  


}
<|MERGE_RESOLUTION|>--- conflicted
+++ resolved
@@ -2,14 +2,10 @@
 package controller
 
 import akka.util.ByteString
-<<<<<<< HEAD
 import colossus.testkit._
-=======
-import colossus.core._
-import org.scalatest._
+import core._
 
 import scala.util.Success
->>>>>>> e67c3bb1
 
 
 
